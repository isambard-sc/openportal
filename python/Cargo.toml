# SPDX-FileCopyrightText: © 2024 Christopher Woods <Christopher.Woods@bristol.ac.uk>
# SPDX-License-Identifier: CC0-1.0

[package]
name = "openportal"
version = "0.20.2"
description = "Python wrappers for OpenPortal"
edition = "2021"
license = "MIT"
homepage = "https://github.com/isambard-sc/openportal/"
repository = "https://github.com/isambard-sc/openportal/"

[lib]
name = "openportal"
crate-type = ["cdylib"]

[dependencies]
anyhow = { version="1.0.100", features = ["backtrace"] }
chrono = "0.4.42"
once_cell = "1.21.3"
paddington = { path = "../paddington" }
<<<<<<< HEAD
pyo3 = { version="0.27.0", features = ["chrono"] }
reqwest = { version = "0.12.12", default-features = false, features = ["cookies", "json", "blocking", "rustls-tls"] }
=======
pyo3 = { version="0.27.1", features = ["chrono"] }
reqwest = { version = "0.12.24", default-features = false, features = ["cookies", "json", "blocking", "rustls-tls"] }
>>>>>>> f441604b
secrecy = { version = "0.10.3", features = ["serde"] }
serde = { version = "1.0", features = ["derive"] }
serde_json = "1.0.145"
serde_with = { version="3.15.1", features = ["hex"] }
templemeads = { path = "../templemeads" }
thiserror = "2.0.17"
toml = "0.9.8"
tracing = "0.1.41"

url = {version="2.5.7", features=["serde"]}
uuid = { version="1.18.1", features=["serde", "v4", "fast-rng", "macro-diagnostics"] }

[build-dependencies]
<<<<<<< HEAD
pyo3-build-config = "0.27.0"
=======
pyo3-build-config = "0.27.1"
>>>>>>> f441604b

[features]
extension-module = ["pyo3/extension-module"]
default = ["extension-module"]<|MERGE_RESOLUTION|>--- conflicted
+++ resolved
@@ -19,13 +19,8 @@
 chrono = "0.4.42"
 once_cell = "1.21.3"
 paddington = { path = "../paddington" }
-<<<<<<< HEAD
-pyo3 = { version="0.27.0", features = ["chrono"] }
-reqwest = { version = "0.12.12", default-features = false, features = ["cookies", "json", "blocking", "rustls-tls"] }
-=======
 pyo3 = { version="0.27.1", features = ["chrono"] }
 reqwest = { version = "0.12.24", default-features = false, features = ["cookies", "json", "blocking", "rustls-tls"] }
->>>>>>> f441604b
 secrecy = { version = "0.10.3", features = ["serde"] }
 serde = { version = "1.0", features = ["derive"] }
 serde_json = "1.0.145"
@@ -39,11 +34,7 @@
 uuid = { version="1.18.1", features=["serde", "v4", "fast-rng", "macro-diagnostics"] }
 
 [build-dependencies]
-<<<<<<< HEAD
-pyo3-build-config = "0.27.0"
-=======
 pyo3-build-config = "0.27.1"
->>>>>>> f441604b
 
 [features]
 extension-module = ["pyo3/extension-module"]
